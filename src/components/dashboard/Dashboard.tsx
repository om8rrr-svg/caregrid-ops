'use client';

import React, { useState, useEffect } from 'react';
import { Card, CardContent, CardHeader, CardTitle, StatCard, StatusCard } from '@/components/ui/Card';
import { Button } from '@/components/ui/Button';
import { PageHeader } from '@/components/layout/Layout';
import { useAuth } from '@/contexts/AuthContext';
import { formatNumber, formatPercentage, getStatusColor, cn } from '@/lib/utils';
import { toggleMaintenance, getMaintenanceStatus } from '@/lib/api/ops';
import {
  Activity,
  AlertTriangle,
  CheckCircle,
  Clock,
  Users,
  Server,
  Database,
  Globe,
  TrendingUp,
  TrendingDown,
  RefreshCw,
  Settings,
  BarChart3,
  PieChart,
  LineChart,
  Zap,
} from 'lucide-react';
import type { Alert, AlertSeverity } from '@/types';
import { MetricsDashboard } from './MetricsDashboard';
import { RealTimeAlerts } from './RealTimeAlerts';
import { DashboardGrid, GridItem, WidgetSizes, useResponsive } from './ResponsiveGrid';
<<<<<<< HEAD
import { runSynthetic } from '@/lib/api/ops';
=======
import { RoleRestricted, RoleButton } from '@/components/auth/RoleRestricted';
>>>>>>> 1a56e924

// Health status type
type HealthStatus = 'healthy' | 'degraded' | 'unhealthy';

// Mock data interfaces
interface SystemMetrics {
  uptime: number;
  responseTime: number;
  throughput: number;
  errorRate: number;
  activeUsers: number;
  totalRequests: number;
}

interface ServiceHealth {
  name: string;
  status: HealthStatus;
  responseTime: number;
  uptime: number;
}

interface RecentAlert {
  id: string;
  title: string;
  severity: AlertSeverity;
  timestamp: Date;
  service: string;
}

// Mock data
const mockSystemMetrics: SystemMetrics = {
  uptime: 99.97,
  responseTime: 245,
  throughput: 1247,
  errorRate: 0.03,
  activeUsers: 342,
  totalRequests: 45678,
};

const mockServiceHealth: ServiceHealth[] = [
  { name: 'API Gateway', status: 'healthy', responseTime: 120, uptime: 99.99 },
  { name: 'Database', status: 'healthy', responseTime: 45, uptime: 99.95 },
  { name: 'Auth Service', status: 'healthy', responseTime: 89, uptime: 99.98 },
  { name: 'File Storage', status: 'degraded', responseTime: 340, uptime: 98.76 },
  { name: 'Email Service', status: 'healthy', responseTime: 156, uptime: 99.87 },
  { name: 'Analytics', status: 'healthy', responseTime: 203, uptime: 99.92 },
];

const mockRecentAlerts: RecentAlert[] = [
  {
    id: '1',
    title: 'High response time detected',
    severity: 'medium',
    timestamp: new Date(Date.now() - 15 * 60 * 1000),
    service: 'File Storage',
  },
  {
    id: '2',
    title: 'Database connection pool exhausted',
    severity: 'high',
    timestamp: new Date(Date.now() - 45 * 60 * 1000),
    service: 'Database',
  },
  {
    id: '3',
    title: 'Unusual traffic spike detected',
    severity: 'low',
    timestamp: new Date(Date.now() - 2 * 60 * 60 * 1000),
    service: 'API Gateway',
  },
];

// Dashboard Component
export function Dashboard() {
  const { state } = useAuth();
  const [isRefreshing, setIsRefreshing] = useState(false);
  const [lastUpdated, setLastUpdated] = useState(new Date());
  const [activeTab, setActiveTab] = useState<'overview' | 'metrics' | 'alerts'>('overview');
  const [maint, setMaint] = useState<{ enabled: boolean; message: string; updatedAt: string } | null>(null);
  const [loading, setLoading] = useState(false);
  const [synthetic, setSynthetic] = useState<any>(null);
  const { isMobile, isTablet } = useResponsive();

  // Load maintenance status on component mount
  useEffect(() => {
    const loadMaintenanceStatus = async () => {
      try {
        const status = await getMaintenanceStatus();
        setMaint(status);
      } catch (error) {
        console.error('Failed to load maintenance status:', error);
      }
    };
    loadMaintenanceStatus();
  }, []);

  const handleRefresh = async () => {
    setIsRefreshing(true);
    // Simulate API call
    await new Promise(resolve => setTimeout(resolve, 1000));
    setLastUpdated(new Date());
    setIsRefreshing(false);
  };

  // Auto-refresh every 30 seconds
  useEffect(() => {
    const interval = setInterval(() => {
      setLastUpdated(new Date());
    }, 30000);

    return () => clearInterval(interval);
  }, []);

  const overallHealth = mockServiceHealth.every(service => service.status === 'healthy') 
    ? 'healthy' 
    : mockServiceHealth.some(service => service.status === 'unhealthy')
    ? 'unhealthy'
    : 'degraded';

  return (
    <div className="space-y-6">
      <PageHeader
        title="Operations Dashboard"
        description="Monitor system health, performance metrics, and real-time alerts"
        action={
          <div className="flex items-center space-x-2">
            <Button
              className="btn"
              onClick={async () => {
                try {
                  const newStatus = await toggleMaintenance(!(maint?.enabled), 'Maintenance window');
                  setMaint(newStatus);
                } catch (error) {
                  console.error('Failed to toggle maintenance:', error);
                }
              }}
            >
              Toggle Maintenance
            </Button>
            <Button
              onClick={handleRefresh}
              disabled={isRefreshing}
              className="flex items-center space-x-2"
            >
              <RefreshCw className={cn('h-4 w-4', isRefreshing && 'animate-spin')} />
              <span>Refresh</span>
            </Button>
          </div>
        }
      />

      {/* Tab Navigation */}
      <div className="border-b border-gray-200">
        <nav className="-mb-px flex space-x-8">
          {[
            { id: 'overview', label: 'Overview', icon: Activity },
            { id: 'metrics', label: 'Metrics', icon: BarChart3 },
            { id: 'alerts', label: 'Alerts', icon: AlertTriangle },
          ].map(({ id, label, icon: Icon }) => (
            <button
              key={id}
              onClick={() => setActiveTab(id as 'overview' | 'metrics' | 'alerts')}
              className={cn(
                'flex items-center space-x-2 py-2 px-1 border-b-2 font-medium text-sm',
                activeTab === id
                  ? 'border-blue-500 text-blue-600'
                  : 'border-transparent text-gray-500 hover:text-gray-700 hover:border-gray-300'
              )}
            >
              <Icon className="h-4 w-4" />
              <span>{label}</span>
            </button>
          ))}
        </nav>
      </div>

      {/* Tab Content */}
      {activeTab === 'overview' && (
        <div className="space-y-6">
          {/* Maintenance Mode Status */}
          {maint && (
            <div className="bg-white p-4 rounded-lg border">
              <h3 className="text-lg font-medium mb-2">Maintenance Mode Status</h3>
              <pre className="bg-gray-900 text-gray-100 p-4 rounded">{JSON.stringify(maint, null, 2)}</pre>
            </div>
          )}
          
          {/* System Overview */}
          <DashboardGrid>
            <GridItem {...WidgetSizes.small}>
<<<<<<< HEAD
              <Card>
                <CardHeader>
                  <CardTitle>System Uptime</CardTitle>
                </CardHeader>
                <CardContent>
                  <div className="text-2xl font-bold">{mockSystemMetrics.uptime}%</div>
                </CardContent>
              </Card>
            </GridItem>
            <GridItem {...WidgetSizes.small}>
              <Card>
                <CardHeader>
                  <CardTitle>Response Time</CardTitle>
                </CardHeader>
                <CardContent>
                  <div className="text-2xl font-bold">{mockSystemMetrics.responseTime}ms</div>
                </CardContent>
              </Card>
            </GridItem>
            <GridItem {...WidgetSizes.small}>
              <Card>
                <CardHeader>
                  <CardTitle>Throughput</CardTitle>
                </CardHeader>
                <CardContent>
                  <div className="text-2xl font-bold">{formatNumber(mockSystemMetrics.throughput)}</div>
                  <div className="text-sm text-gray-500">requests/min</div>
                </CardContent>
              </Card>
            </GridItem>
            <GridItem {...WidgetSizes.small}>
              <Card>
                <CardHeader>
                  <CardTitle>Error Rate</CardTitle>
                </CardHeader>
                <CardContent>
                  <div className="text-2xl font-bold">{mockSystemMetrics.errorRate}%</div>
                </CardContent>
              </Card>
=======
              <StatCard
                title="System Uptime"
                value={`${mockSystemMetrics.uptime}%`}
                icon={CheckCircle}
                trend={{ value: 0.02, isPositive: true }}
              />
            </GridItem>
            <GridItem {...WidgetSizes.small}>
              <StatCard
                title="Response Time"
                value={`${mockSystemMetrics.responseTime}ms`}
                icon={Clock}
                trend={{ value: 12, isPositive: false }}
              />
            </GridItem>
            <GridItem {...WidgetSizes.small}>
              <StatCard
                title="Throughput"
                value={formatNumber(mockSystemMetrics.throughput)}
                subtitle="requests/min"
                icon={TrendingUp}
                trend={{ value: 8.5, isPositive: true }}
              />
            </GridItem>
            <GridItem {...WidgetSizes.small}>
              <StatCard
                title="Error Rate"
                value={`${mockSystemMetrics.errorRate}%`}
                icon={AlertTriangle}
                trend={{ value: 0.01, isPositive: false }}
              />
>>>>>>> 1a56e924
            </GridItem>
          </DashboardGrid>

      <div className="grid grid-cols-1 lg:grid-cols-3 gap-6">
        {/* System Health */}
        <div className="lg:col-span-2">
          <Card>
            <CardHeader>
              <div className="flex items-center justify-between">
                <CardTitle className="flex items-center space-x-2">
                  <Activity className="w-5 h-5" />
                  <span>Service Health</span>
                </CardTitle>
                <div className="flex items-center space-x-2">
                  <div className={`w-3 h-3 rounded-full ${
                    overallHealth === 'healthy' ? 'bg-green-500' :
                    overallHealth === 'degraded' ? 'bg-yellow-500' : 'bg-red-500'
                  }`} />
                  <span className="text-sm font-medium capitalize">{overallHealth}</span>
                </div>
              </div>
            </CardHeader>
            <CardContent>
              <div className="space-y-4">
                {mockServiceHealth.map((service, index) => (
                  <div
                    key={index}
                    className="flex items-center justify-between p-3 bg-gray-50 rounded-lg"
                  >
                    <div className="flex items-center space-x-3">
                      <div className={`w-3 h-3 rounded-full ${
                        service.status === 'healthy' ? 'bg-green-500' :
                        service.status === 'degraded' ? 'bg-yellow-500' :
                        service.status === 'unhealthy' ? 'bg-red-500' : 'bg-gray-500'
                      }`} />
                      <div>
                        <p className="font-medium text-gray-900">{service.name}</p>
                        <p className="text-sm text-gray-500">
                          {service.responseTime}ms • {formatPercentage(service.uptime)}% uptime
                        </p>
                      </div>
                    </div>
                    <div className="text-right">
                      <span className={`text-sm font-medium capitalize ${
                        service.status === 'healthy' ? 'text-green-600' :
                        service.status === 'degraded' ? 'text-yellow-600' :
                        service.status === 'unhealthy' ? 'text-red-600' : 'text-gray-600'
                      }`}>
                        {service.status}
                      </span>
                    </div>
                  </div>
                ))}
              </div>
            </CardContent>
          </Card>
        </div>

        {/* Recent Alerts */}
        <div>
          <Card>
            <CardHeader>
              <CardTitle className="flex items-center space-x-2">
                <AlertTriangle className="w-5 h-5" />
                <span>Recent Alerts</span>
              </CardTitle>
            </CardHeader>
            <CardContent>
              <div className="space-y-3">
                {mockRecentAlerts.map((alert) => (
                  <div key={alert.id} className="border-l-4 border-l-orange-400 pl-3 py-2">
                    <div className="flex items-start justify-between">
                      <div className="flex-1">
                        <p className="text-sm font-medium text-gray-900">
                          {alert.title}
                        </p>
                        <p className="text-xs text-gray-500 mt-1">
                          {alert.service} • {alert.timestamp.toLocaleTimeString()}
                        </p>
                      </div>
                      <span className={`text-xs px-2 py-1 rounded-full ${
                        alert.severity === 'critical'
                          ? 'bg-red-100 text-red-800'
                          : alert.severity === 'high'
                          ? 'bg-orange-100 text-orange-800'
                          : alert.severity === 'medium'
                          ? 'bg-yellow-100 text-yellow-800'
                          : 'bg-blue-100 text-blue-800'
                      }`}>
                        {alert.severity}
                      </span>
                    </div>
                  </div>
                ))}
              </div>
              <div className="mt-4">
                <Button variant="outline" size="sm" fullWidth>
                  View All Alerts
                </Button>
              </div>
            </CardContent>
          </Card>
        </div>
      </div>



          {/* Quick Actions */}
          <Card>
            <CardHeader>
              <CardTitle className="flex items-center space-x-2">
                <Zap className="w-5 h-5" />
                <span>Quick Actions</span>
              </CardTitle>
            </CardHeader>
            <CardContent>
              <div className="grid grid-cols-1 md:grid-cols-2 lg:grid-cols-4 gap-4">
                {/* Health Check - Manager+ */}
                <RoleRestricted requiredRoles={['admin', 'manager']} disabled showTooltip>
                  <Button variant="outline" className="h-20 flex-col space-y-2">
                    <Server className="w-6 h-6" />
                    <span>Health Check</span>
                  </Button>
                </RoleRestricted>
                
                {/* Database Status - Manager+ */}
                <RoleRestricted requiredRoles={['admin', 'manager']} disabled showTooltip>
                  <Button variant="outline" className="h-20 flex-col space-y-2">
                    <Database className="w-6 h-6" />
                    <span>Database Status</span>
                  </Button>
                </RoleRestricted>
                
                {/* View Metrics - Available to all authenticated users */}
                <Button variant="outline" className="h-20 flex-col space-y-2">
                  <BarChart3 className="w-6 h-6" />
                  <span>View Metrics</span>
                </Button>
                
                {/* System Config - Admin only */}
                <RoleRestricted 
                  requiredRoles={['admin']} 
                  disabled 
                  showTooltip 
                  tooltipMessage="Requires Admin role"
                >
                  <Button variant="outline" className="h-20 flex-col space-y-2">
                    <Settings className="w-6 h-6" />
                    <span>System Config</span>
                  </Button>
                </RoleRestricted>
              </div>
              <div className="mt-4">
                <button 
                  className="btn" 
                  onClick={async () => {
                    setLoading(true);
                    try {
                      setSynthetic(await runSynthetic());
                    } finally {
                      setLoading(false);
                    }
                  }} 
                  disabled={loading}
                >
                  Run Synthetic
                </button>
              </div>
            </CardContent>
          </Card>

          {/* Synthetic Test Results */}
          {synthetic && (
            <Card>
              <CardHeader>
                <CardTitle className="flex items-center space-x-2">
                  <Activity className="w-5 h-5" />
                  <span>Synthetic Test Results</span>
                </CardTitle>
              </CardHeader>
              <CardContent>
                <pre className="bg-gray-900 text-gray-100 p-4 rounded">{synthetic ? JSON.stringify(synthetic, null, 2) : ''}</pre>
              </CardContent>
            </Card>
          )}
        </div>
      )}

      {/* Metrics Tab */}
      {activeTab === 'metrics' && (
        <MetricsDashboard />
      )}

      {/* Alerts Tab */}
      {activeTab === 'alerts' && (
        <RealTimeAlerts />
      )}

      {/* Footer Info */}
      <div className="text-center text-sm text-gray-500">
        Last updated: {lastUpdated.toLocaleTimeString()} • Auto-refresh: 30s
      </div>
    </div>
  );
}

// Widget Components for Dashboard
export function MetricsWidget() {
  return (
    <Card>
      <CardHeader>
        <CardTitle>System Metrics</CardTitle>
      </CardHeader>
      <CardContent>
        <div className="space-y-4">
          <div className="flex justify-between items-center">
            <span className="text-sm text-gray-600">CPU Usage</span>
            <span className="font-medium">67%</span>
          </div>
          <div className="w-full bg-gray-200 rounded-full h-2">
            <div className="bg-blue-600 h-2 rounded-full" style={{ width: '67%' }} />
          </div>
          
          <div className="flex justify-between items-center">
            <span className="text-sm text-gray-600">Memory Usage</span>
            <span className="font-medium">84%</span>
          </div>
          <div className="w-full bg-gray-200 rounded-full h-2">
            <div className="bg-orange-500 h-2 rounded-full" style={{ width: '84%' }} />
          </div>
          
          <div className="flex justify-between items-center">
            <span className="text-sm text-gray-600">Disk Usage</span>
            <span className="font-medium">45%</span>
          </div>
          <div className="w-full bg-gray-200 rounded-full h-2">
            <div className="bg-green-500 h-2 rounded-full" style={{ width: '45%' }} />
          </div>
        </div>
      </CardContent>
    </Card>
  );
}

export function ActiveUsersWidget() {
  return (
    <Card>
      <CardHeader>
        <CardTitle className="flex items-center space-x-2">
          <Users className="w-5 h-5" />
          <span>Active Users</span>
        </CardTitle>
      </CardHeader>
      <CardContent>
        <div className="text-center">
          <div className="text-3xl font-bold text-blue-600">
            {formatNumber(mockSystemMetrics.activeUsers)}
          </div>
          <p className="text-sm text-gray-600 mt-1">Currently online</p>
          <div className="mt-4 flex justify-center space-x-4 text-sm">
            <div>
              <span className="font-medium">Peak today:</span>
              <span className="ml-1 text-gray-600">487</span>
            </div>
          </div>
        </div>
      </CardContent>
    </Card>
  );
}<|MERGE_RESOLUTION|>--- conflicted
+++ resolved
@@ -6,7 +6,7 @@
 import { PageHeader } from '@/components/layout/Layout';
 import { useAuth } from '@/contexts/AuthContext';
 import { formatNumber, formatPercentage, getStatusColor, cn } from '@/lib/utils';
-import { toggleMaintenance, getMaintenanceStatus } from '@/lib/api/ops';
+import { toggleMaintenance, getMaintenanceStatus, runSynthetic } from '@/lib/api/ops';
 import {
   Activity,
   AlertTriangle,
@@ -29,11 +29,7 @@
 import { MetricsDashboard } from './MetricsDashboard';
 import { RealTimeAlerts } from './RealTimeAlerts';
 import { DashboardGrid, GridItem, WidgetSizes, useResponsive } from './ResponsiveGrid';
-<<<<<<< HEAD
-import { runSynthetic } from '@/lib/api/ops';
-=======
 import { RoleRestricted, RoleButton } from '@/components/auth/RoleRestricted';
->>>>>>> 1a56e924
 
 // Health status type
 type HealthStatus = 'healthy' | 'degraded' | 'unhealthy';
@@ -106,396 +102,221 @@
   },
 ];
 
-// Dashboard Component
+// Main Dashboard Component
 export function Dashboard() {
   const { state } = useAuth();
-  const [isRefreshing, setIsRefreshing] = useState(false);
   const [lastUpdated, setLastUpdated] = useState(new Date());
-  const [activeTab, setActiveTab] = useState<'overview' | 'metrics' | 'alerts'>('overview');
-  const [maint, setMaint] = useState<{ enabled: boolean; message: string; updatedAt: string } | null>(null);
-  const [loading, setLoading] = useState(false);
-  const [synthetic, setSynthetic] = useState<any>(null);
+  const [isMaintenanceMode, setIsMaintenanceMode] = useState(false);
+  const [isRunningTest, setIsRunningTest] = useState(false);
   const { isMobile, isTablet } = useResponsive();
 
-  // Load maintenance status on component mount
-  useEffect(() => {
-    const loadMaintenanceStatus = async () => {
-      try {
-        const status = await getMaintenanceStatus();
-        setMaint(status);
-      } catch (error) {
-        console.error('Failed to load maintenance status:', error);
-      }
-    };
-    loadMaintenanceStatus();
-  }, []);
-
-  const handleRefresh = async () => {
-    setIsRefreshing(true);
-    // Simulate API call
-    await new Promise(resolve => setTimeout(resolve, 1000));
-    setLastUpdated(new Date());
-    setIsRefreshing(false);
-  };
-
-  // Auto-refresh every 30 seconds
   useEffect(() => {
     const interval = setInterval(() => {
       setLastUpdated(new Date());
     }, 30000);
 
+    // Check maintenance status on mount
+    const checkMaintenance = async () => {
+      try {
+        const status = await getMaintenanceStatus();
+        setIsMaintenanceMode(status.enabled);
+      } catch (error) {
+        console.error('Failed to check maintenance status:', error);
+      }
+    };
+
+    checkMaintenance();
     return () => clearInterval(interval);
   }, []);
 
-  const overallHealth = mockServiceHealth.every(service => service.status === 'healthy') 
-    ? 'healthy' 
-    : mockServiceHealth.some(service => service.status === 'unhealthy')
-    ? 'unhealthy'
-    : 'degraded';
+  const handleMaintenanceToggle = async () => {
+    try {
+      const newStatus = await toggleMaintenance(!isMaintenanceMode);
+      setIsMaintenanceMode(newStatus.enabled);
+    } catch (error) {
+      console.error('Failed to toggle maintenance mode:', error);
+    }
+  };
+
+  const handleRunSynthetic = async () => {
+    setIsRunningTest(true);
+    try {
+      await runSynthetic();
+    } catch (error) {
+      console.error('Failed to run synthetic test:', error);
+    } finally {
+      setIsRunningTest(false);
+    }
+  };
 
   return (
     <div className="space-y-6">
       <PageHeader
         title="Operations Dashboard"
-        description="Monitor system health, performance metrics, and real-time alerts"
+        description="Monitor system health, performance metrics, and operational status"
         action={
-          <div className="flex items-center space-x-2">
+          <div className="flex gap-2">
+            <RoleRestricted requiredRoles={['admin', 'manager']}>
+              <RoleButton
+                onClick={handleRunSynthetic}
+                disabled={isRunningTest}
+                className="btn btn-outline btn-sm"
+                requiredRoles={['admin', 'manager']}
+              >
+                <Zap className="h-4 w-4 mr-2" />
+                {isRunningTest ? 'Running...' : 'Run Test'}
+              </RoleButton>
+            </RoleRestricted>
+            <RoleRestricted requiredRoles={['admin']}>
+              <RoleButton
+                onClick={handleMaintenanceToggle}
+                className={`btn btn-sm ${isMaintenanceMode ? 'btn-destructive' : 'btn-outline'}`}
+                requiredRoles={['admin']}
+              >
+                <Settings className="h-4 w-4 mr-2" />
+                {isMaintenanceMode ? 'Exit Maintenance' : 'Maintenance Mode'}
+              </RoleButton>
+            </RoleRestricted>
             <Button
-              className="btn"
-              onClick={async () => {
-                try {
-                  const newStatus = await toggleMaintenance(!(maint?.enabled), 'Maintenance window');
-                  setMaint(newStatus);
-                } catch (error) {
-                  console.error('Failed to toggle maintenance:', error);
-                }
-              }}
+              onClick={() => setLastUpdated(new Date())}
+              variant="outline"
+              size="sm"
             >
-              Toggle Maintenance
-            </Button>
-            <Button
-              onClick={handleRefresh}
-              disabled={isRefreshing}
-              className="flex items-center space-x-2"
-            >
-              <RefreshCw className={cn('h-4 w-4', isRefreshing && 'animate-spin')} />
-              <span>Refresh</span>
+              <RefreshCw className="h-4 w-4 mr-2" />
+              Refresh
             </Button>
           </div>
         }
       />
 
-      {/* Tab Navigation */}
-      <div className="border-b border-gray-200">
-        <nav className="-mb-px flex space-x-8">
-          {[
-            { id: 'overview', label: 'Overview', icon: Activity },
-            { id: 'metrics', label: 'Metrics', icon: BarChart3 },
-            { id: 'alerts', label: 'Alerts', icon: AlertTriangle },
-          ].map(({ id, label, icon: Icon }) => (
-            <button
-              key={id}
-              onClick={() => setActiveTab(id as 'overview' | 'metrics' | 'alerts')}
-              className={cn(
-                'flex items-center space-x-2 py-2 px-1 border-b-2 font-medium text-sm',
-                activeTab === id
-                  ? 'border-blue-500 text-blue-600'
-                  : 'border-transparent text-gray-500 hover:text-gray-700 hover:border-gray-300'
-              )}
-            >
-              <Icon className="h-4 w-4" />
-              <span>{label}</span>
-            </button>
-          ))}
-        </nav>
-      </div>
-
-      {/* Tab Content */}
-      {activeTab === 'overview' && (
-        <div className="space-y-6">
-          {/* Maintenance Mode Status */}
-          {maint && (
-            <div className="bg-white p-4 rounded-lg border">
-              <h3 className="text-lg font-medium mb-2">Maintenance Mode Status</h3>
-              <pre className="bg-gray-900 text-gray-100 p-4 rounded">{JSON.stringify(maint, null, 2)}</pre>
-            </div>
-          )}
-          
-          {/* System Overview */}
-          <DashboardGrid>
-            <GridItem {...WidgetSizes.small}>
-<<<<<<< HEAD
-              <Card>
-                <CardHeader>
-                  <CardTitle>System Uptime</CardTitle>
-                </CardHeader>
-                <CardContent>
-                  <div className="text-2xl font-bold">{mockSystemMetrics.uptime}%</div>
-                </CardContent>
-              </Card>
-            </GridItem>
-            <GridItem {...WidgetSizes.small}>
-              <Card>
-                <CardHeader>
-                  <CardTitle>Response Time</CardTitle>
-                </CardHeader>
-                <CardContent>
-                  <div className="text-2xl font-bold">{mockSystemMetrics.responseTime}ms</div>
-                </CardContent>
-              </Card>
-            </GridItem>
-            <GridItem {...WidgetSizes.small}>
-              <Card>
-                <CardHeader>
-                  <CardTitle>Throughput</CardTitle>
-                </CardHeader>
-                <CardContent>
-                  <div className="text-2xl font-bold">{formatNumber(mockSystemMetrics.throughput)}</div>
-                  <div className="text-sm text-gray-500">requests/min</div>
-                </CardContent>
-              </Card>
-            </GridItem>
-            <GridItem {...WidgetSizes.small}>
-              <Card>
-                <CardHeader>
-                  <CardTitle>Error Rate</CardTitle>
-                </CardHeader>
-                <CardContent>
-                  <div className="text-2xl font-bold">{mockSystemMetrics.errorRate}%</div>
-                </CardContent>
-              </Card>
-=======
-              <StatCard
-                title="System Uptime"
-                value={`${mockSystemMetrics.uptime}%`}
-                icon={CheckCircle}
-                trend={{ value: 0.02, isPositive: true }}
-              />
-            </GridItem>
-            <GridItem {...WidgetSizes.small}>
-              <StatCard
-                title="Response Time"
-                value={`${mockSystemMetrics.responseTime}ms`}
-                icon={Clock}
-                trend={{ value: 12, isPositive: false }}
-              />
-            </GridItem>
-            <GridItem {...WidgetSizes.small}>
-              <StatCard
-                title="Throughput"
-                value={formatNumber(mockSystemMetrics.throughput)}
-                subtitle="requests/min"
-                icon={TrendingUp}
-                trend={{ value: 8.5, isPositive: true }}
-              />
-            </GridItem>
-            <GridItem {...WidgetSizes.small}>
-              <StatCard
-                title="Error Rate"
-                value={`${mockSystemMetrics.errorRate}%`}
-                icon={AlertTriangle}
-                trend={{ value: 0.01, isPositive: false }}
-              />
->>>>>>> 1a56e924
-            </GridItem>
-          </DashboardGrid>
-
-      <div className="grid grid-cols-1 lg:grid-cols-3 gap-6">
-        {/* System Health */}
-        <div className="lg:col-span-2">
+      {isMaintenanceMode && (
+        <div className="bg-yellow-50 border border-yellow-200 rounded-lg p-4">
+          <div className="flex items-center">
+            <AlertTriangle className="h-5 w-5 text-yellow-600 mr-2" />
+            <span className="text-yellow-800 font-medium">
+              System is currently in maintenance mode
+            </span>
+          </div>
+        </div>
+      )}
+
+      {/* System Overview */}
+      <DashboardGrid>
+        <GridItem {...WidgetSizes.small}>
           <Card>
             <CardHeader>
-              <div className="flex items-center justify-between">
-                <CardTitle className="flex items-center space-x-2">
-                  <Activity className="w-5 h-5" />
-                  <span>Service Health</span>
-                </CardTitle>
-                <div className="flex items-center space-x-2">
-                  <div className={`w-3 h-3 rounded-full ${
-                    overallHealth === 'healthy' ? 'bg-green-500' :
-                    overallHealth === 'degraded' ? 'bg-yellow-500' : 'bg-red-500'
-                  }`} />
-                  <span className="text-sm font-medium capitalize">{overallHealth}</span>
+              <CardTitle>System Uptime</CardTitle>
+            </CardHeader>
+            <CardContent>
+              <div className="text-2xl font-bold">{mockSystemMetrics.uptime}%</div>
+            </CardContent>
+          </Card>
+        </GridItem>
+        <GridItem {...WidgetSizes.small}>
+          <Card>
+            <CardHeader>
+              <CardTitle>Response Time</CardTitle>
+            </CardHeader>
+            <CardContent>
+              <div className="text-2xl font-bold">{mockSystemMetrics.responseTime}ms</div>
+            </CardContent>
+          </Card>
+        </GridItem>
+        <GridItem {...WidgetSizes.small}>
+          <Card>
+            <CardHeader>
+              <CardTitle>Throughput</CardTitle>
+            </CardHeader>
+            <CardContent>
+              <div className="text-2xl font-bold">{formatNumber(mockSystemMetrics.throughput)}/min</div>
+            </CardContent>
+          </Card>
+        </GridItem>
+        <GridItem {...WidgetSizes.small}>
+          <Card>
+            <CardHeader>
+              <CardTitle>Error Rate</CardTitle>
+            </CardHeader>
+            <CardContent>
+              <div className="text-2xl font-bold">{formatPercentage(mockSystemMetrics.errorRate)}%</div>
+            </CardContent>
+          </Card>
+        </GridItem>
+      </DashboardGrid>
+
+      {/* Service Health */}
+      <Card>
+        <CardHeader>
+          <CardTitle>Service Health</CardTitle>
+        </CardHeader>
+        <CardContent>
+          <div className="grid grid-cols-1 md:grid-cols-2 lg:grid-cols-3 gap-4">
+            {mockServiceHealth.map((service) => (
+              <div key={service.name} className="flex items-center justify-between p-3 border rounded-lg">
+                <div className="flex items-center space-x-3">
+                  <div className={cn(
+                    "w-3 h-3 rounded-full",
+                    getStatusColor(service.status)
+                  )} />
+                  <div>
+                    <div className="font-medium">{service.name}</div>
+                    <div className="text-sm text-gray-500">
+                      {service.responseTime}ms • {service.uptime}% uptime
+                    </div>
+                  </div>
+                </div>
+                <div className="text-sm font-medium capitalize">
+                  {service.status}
                 </div>
               </div>
-            </CardHeader>
-            <CardContent>
-              <div className="space-y-4">
-                {mockServiceHealth.map((service, index) => (
-                  <div
-                    key={index}
-                    className="flex items-center justify-between p-3 bg-gray-50 rounded-lg"
-                  >
-                    <div className="flex items-center space-x-3">
-                      <div className={`w-3 h-3 rounded-full ${
-                        service.status === 'healthy' ? 'bg-green-500' :
-                        service.status === 'degraded' ? 'bg-yellow-500' :
-                        service.status === 'unhealthy' ? 'bg-red-500' : 'bg-gray-500'
-                      }`} />
-                      <div>
-                        <p className="font-medium text-gray-900">{service.name}</p>
-                        <p className="text-sm text-gray-500">
-                          {service.responseTime}ms • {formatPercentage(service.uptime)}% uptime
-                        </p>
-                      </div>
-                    </div>
-                    <div className="text-right">
-                      <span className={`text-sm font-medium capitalize ${
-                        service.status === 'healthy' ? 'text-green-600' :
-                        service.status === 'degraded' ? 'text-yellow-600' :
-                        service.status === 'unhealthy' ? 'text-red-600' : 'text-gray-600'
-                      }`}>
-                        {service.status}
-                      </span>
+            ))}
+          </div>
+        </CardContent>
+      </Card>
+
+      {/* Metrics Dashboard */}
+      <MetricsDashboard />
+
+      {/* Recent Alerts */}
+      <Card>
+        <CardHeader>
+          <CardTitle>Recent Alerts</CardTitle>
+        </CardHeader>
+        <CardContent>
+          <div className="space-y-3">
+            {mockRecentAlerts.map((alert) => (
+              <div key={alert.id} className="flex items-center justify-between p-3 border rounded-lg">
+                <div className="flex items-center space-x-3">
+                  <AlertTriangle className={cn(
+                    "h-4 w-4",
+                    alert.severity === 'high' ? 'text-red-500' :
+                    alert.severity === 'medium' ? 'text-yellow-500' :
+                    'text-blue-500'
+                  )} />
+                  <div>
+                    <div className="font-medium">{alert.title}</div>
+                    <div className="text-sm text-gray-500">
+                      {alert.service} • {alert.timestamp.toLocaleTimeString()}
                     </div>
                   </div>
-                ))}
+                </div>
+                <div className={cn(
+                  "px-2 py-1 rounded-full text-xs font-medium",
+                  alert.severity === 'high' ? 'bg-red-100 text-red-800' :
+                  alert.severity === 'medium' ? 'bg-yellow-100 text-yellow-800' :
+                  'bg-blue-100 text-blue-800'
+                )}>
+                  {alert.severity}
+                </div>
               </div>
-            </CardContent>
-          </Card>
-        </div>
-
-        {/* Recent Alerts */}
-        <div>
-          <Card>
-            <CardHeader>
-              <CardTitle className="flex items-center space-x-2">
-                <AlertTriangle className="w-5 h-5" />
-                <span>Recent Alerts</span>
-              </CardTitle>
-            </CardHeader>
-            <CardContent>
-              <div className="space-y-3">
-                {mockRecentAlerts.map((alert) => (
-                  <div key={alert.id} className="border-l-4 border-l-orange-400 pl-3 py-2">
-                    <div className="flex items-start justify-between">
-                      <div className="flex-1">
-                        <p className="text-sm font-medium text-gray-900">
-                          {alert.title}
-                        </p>
-                        <p className="text-xs text-gray-500 mt-1">
-                          {alert.service} • {alert.timestamp.toLocaleTimeString()}
-                        </p>
-                      </div>
-                      <span className={`text-xs px-2 py-1 rounded-full ${
-                        alert.severity === 'critical'
-                          ? 'bg-red-100 text-red-800'
-                          : alert.severity === 'high'
-                          ? 'bg-orange-100 text-orange-800'
-                          : alert.severity === 'medium'
-                          ? 'bg-yellow-100 text-yellow-800'
-                          : 'bg-blue-100 text-blue-800'
-                      }`}>
-                        {alert.severity}
-                      </span>
-                    </div>
-                  </div>
-                ))}
-              </div>
-              <div className="mt-4">
-                <Button variant="outline" size="sm" fullWidth>
-                  View All Alerts
-                </Button>
-              </div>
-            </CardContent>
-          </Card>
-        </div>
-      </div>
-
-
-
-          {/* Quick Actions */}
-          <Card>
-            <CardHeader>
-              <CardTitle className="flex items-center space-x-2">
-                <Zap className="w-5 h-5" />
-                <span>Quick Actions</span>
-              </CardTitle>
-            </CardHeader>
-            <CardContent>
-              <div className="grid grid-cols-1 md:grid-cols-2 lg:grid-cols-4 gap-4">
-                {/* Health Check - Manager+ */}
-                <RoleRestricted requiredRoles={['admin', 'manager']} disabled showTooltip>
-                  <Button variant="outline" className="h-20 flex-col space-y-2">
-                    <Server className="w-6 h-6" />
-                    <span>Health Check</span>
-                  </Button>
-                </RoleRestricted>
-                
-                {/* Database Status - Manager+ */}
-                <RoleRestricted requiredRoles={['admin', 'manager']} disabled showTooltip>
-                  <Button variant="outline" className="h-20 flex-col space-y-2">
-                    <Database className="w-6 h-6" />
-                    <span>Database Status</span>
-                  </Button>
-                </RoleRestricted>
-                
-                {/* View Metrics - Available to all authenticated users */}
-                <Button variant="outline" className="h-20 flex-col space-y-2">
-                  <BarChart3 className="w-6 h-6" />
-                  <span>View Metrics</span>
-                </Button>
-                
-                {/* System Config - Admin only */}
-                <RoleRestricted 
-                  requiredRoles={['admin']} 
-                  disabled 
-                  showTooltip 
-                  tooltipMessage="Requires Admin role"
-                >
-                  <Button variant="outline" className="h-20 flex-col space-y-2">
-                    <Settings className="w-6 h-6" />
-                    <span>System Config</span>
-                  </Button>
-                </RoleRestricted>
-              </div>
-              <div className="mt-4">
-                <button 
-                  className="btn" 
-                  onClick={async () => {
-                    setLoading(true);
-                    try {
-                      setSynthetic(await runSynthetic());
-                    } finally {
-                      setLoading(false);
-                    }
-                  }} 
-                  disabled={loading}
-                >
-                  Run Synthetic
-                </button>
-              </div>
-            </CardContent>
-          </Card>
-
-          {/* Synthetic Test Results */}
-          {synthetic && (
-            <Card>
-              <CardHeader>
-                <CardTitle className="flex items-center space-x-2">
-                  <Activity className="w-5 h-5" />
-                  <span>Synthetic Test Results</span>
-                </CardTitle>
-              </CardHeader>
-              <CardContent>
-                <pre className="bg-gray-900 text-gray-100 p-4 rounded">{synthetic ? JSON.stringify(synthetic, null, 2) : ''}</pre>
-              </CardContent>
-            </Card>
-          )}
-        </div>
-      )}
-
-      {/* Metrics Tab */}
-      {activeTab === 'metrics' && (
-        <MetricsDashboard />
-      )}
-
-      {/* Alerts Tab */}
-      {activeTab === 'alerts' && (
-        <RealTimeAlerts />
-      )}
-
-      {/* Footer Info */}
+            ))}
+          </div>
+        </CardContent>
+      </Card>
+
+      {/* Real-time Alerts */}
+      <RealTimeAlerts />
+
       <div className="text-center text-sm text-gray-500">
         Last updated: {lastUpdated.toLocaleTimeString()} • Auto-refresh: 30s
       </div>
@@ -503,37 +324,33 @@
   );
 }
 
-// Widget Components for Dashboard
+// Additional widget components
 export function MetricsWidget() {
   return (
     <Card>
       <CardHeader>
-        <CardTitle>System Metrics</CardTitle>
+        <CardTitle className="flex items-center">
+          <BarChart3 className="h-5 w-5 mr-2" />
+          Performance Metrics
+        </CardTitle>
       </CardHeader>
       <CardContent>
-        <div className="space-y-4">
-          <div className="flex justify-between items-center">
-            <span className="text-sm text-gray-600">CPU Usage</span>
-            <span className="font-medium">67%</span>
-          </div>
-          <div className="w-full bg-gray-200 rounded-full h-2">
-            <div className="bg-blue-600 h-2 rounded-full" style={{ width: '67%' }} />
-          </div>
-          
-          <div className="flex justify-between items-center">
-            <span className="text-sm text-gray-600">Memory Usage</span>
-            <span className="font-medium">84%</span>
-          </div>
-          <div className="w-full bg-gray-200 rounded-full h-2">
-            <div className="bg-orange-500 h-2 rounded-full" style={{ width: '84%' }} />
-          </div>
-          
-          <div className="flex justify-between items-center">
-            <span className="text-sm text-gray-600">Disk Usage</span>
-            <span className="font-medium">45%</span>
-          </div>
-          <div className="w-full bg-gray-200 rounded-full h-2">
-            <div className="bg-green-500 h-2 rounded-full" style={{ width: '45%' }} />
+        <div className="grid grid-cols-2 gap-4">
+          <div>
+            <div className="text-sm text-gray-500">CPU Usage</div>
+            <div className="text-2xl font-bold">67%</div>
+            <div className="flex items-center text-sm text-green-600">
+              <TrendingDown className="h-3 w-3 mr-1" />
+              -2.3%
+            </div>
+          </div>
+          <div>
+            <div className="text-sm text-gray-500">Memory Usage</div>
+            <div className="text-2xl font-bold">84%</div>
+            <div className="flex items-center text-sm text-red-600">
+              <TrendingUp className="h-3 w-3 mr-1" />
+              +1.2%
+            </div>
           </div>
         </div>
       </CardContent>
@@ -545,23 +362,16 @@
   return (
     <Card>
       <CardHeader>
-        <CardTitle className="flex items-center space-x-2">
-          <Users className="w-5 h-5" />
-          <span>Active Users</span>
+        <CardTitle className="flex items-center">
+          <Users className="h-5 w-5 mr-2" />
+          Active Users
         </CardTitle>
       </CardHeader>
       <CardContent>
-        <div className="text-center">
-          <div className="text-3xl font-bold text-blue-600">
-            {formatNumber(mockSystemMetrics.activeUsers)}
-          </div>
-          <p className="text-sm text-gray-600 mt-1">Currently online</p>
-          <div className="mt-4 flex justify-center space-x-4 text-sm">
-            <div>
-              <span className="font-medium">Peak today:</span>
-              <span className="ml-1 text-gray-600">487</span>
-            </div>
-          </div>
+        <div className="text-3xl font-bold">1,247</div>
+        <div className="flex items-center text-sm text-green-600 mt-1">
+          <TrendingUp className="h-3 w-3 mr-1" />
+          +12% from last hour
         </div>
       </CardContent>
     </Card>
