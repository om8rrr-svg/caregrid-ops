import type { Metadata } from 'next';
<<<<<<< HEAD
import './globals.css';
import { AuthProvider } from '@/contexts/AuthContext';

=======
// import { Inter } from 'next/font/google';
import './globals.css';
import { AuthProvider } from '@/contexts/AuthContext';

// const inter = Inter({ subsets: ['latin'] });

>>>>>>> 1a56e924
export const metadata: Metadata = {
  title: 'CareGrid Ops - Operations Dashboard',
  description: 'CareGrid Operations and Control Plane Dashboard',
  keywords: ['caregrid', 'operations', 'dashboard', 'monitoring', 'health'],
  authors: [{ name: 'CareGrid Team' }],
  viewport: 'width=device-width, initial-scale=1',
  robots: 'noindex, nofollow', // Prevent indexing of ops dashboard
};

export default function RootLayout({
  children,
}: {
  children: React.ReactNode;
}) {
  return (
    <html lang="en" className="h-full">
<<<<<<< HEAD
      <body className="h-full antialiased font-sans">
=======
      <body className={`h-full antialiased`}>
>>>>>>> 1a56e924
        <AuthProvider>
          {children}
        </AuthProvider>
      </body>
    </html>
  );
}<|MERGE_RESOLUTION|>--- conflicted
+++ resolved
@@ -1,16 +1,6 @@
 import type { Metadata } from 'next';
-<<<<<<< HEAD
 import './globals.css';
 import { AuthProvider } from '@/contexts/AuthContext';
-
-=======
-// import { Inter } from 'next/font/google';
-import './globals.css';
-import { AuthProvider } from '@/contexts/AuthContext';
-
-// const inter = Inter({ subsets: ['latin'] });
-
->>>>>>> 1a56e924
 export const metadata: Metadata = {
   title: 'CareGrid Ops - Operations Dashboard',
   description: 'CareGrid Operations and Control Plane Dashboard',
@@ -27,11 +17,7 @@
 }) {
   return (
     <html lang="en" className="h-full">
-<<<<<<< HEAD
       <body className="h-full antialiased font-sans">
-=======
-      <body className={`h-full antialiased`}>
->>>>>>> 1a56e924
         <AuthProvider>
           {children}
         </AuthProvider>
